from abc import ABC, abstractmethod
import matplotlib.pyplot as plt
from utils import *
import dolfinx  as dfx
import numpy as np

class Ionic_model(ABC):

    # constructor
    def __init__(self, params, V=None):
        self.params = params                     
        self.V      = V

    @abstractmethod
    def _eval(self, v):
        # Abstract method that must be implemented by concrete subclasses.
        pass

# Factory function
def ionic_model_factory(params, intra_intra=False, V=None):
    
    # Dictionary mapping strings to classes
    available_models = {
        "null"   : Null_model,
        "passive": Passive_model,
        "ohmic"  : Passive_model,
        "hodgkin–huxley": HH_model,
        "hh"            : HH_model,
        "ap"            : AP_model,
        "aliev-panfilov": AP_model
        # Add other models here as needed
    }
    
    model_name = params["ionic_model"]   

    if isinstance(model_name, str):

        model_name = model_name.lower()

        # Return an instance of the specified model
        if (model_name in available_models) and (V is not None):        
            return available_models[model_name](params, V)
        elif (model_name in available_models) and (V is None):
            return available_models[model_name](params)
        else:
            print("Available models: ", available_models)
            raise ValueError(f"Unknown model name: {model_name}")

    elif isinstance(model_name, dict):

        if intra_intra:
            model_name = model_name["intra_intra"].lower()

            if model_name=="passive" or model_name=="ohmic":  
                return available_models[model_name](params,V)
            elif model_name in available_models:        
                return available_models[model_name](params)
            else:
                print("Available models: ", available_models)
                raise ValueError(f"Unknown model name: {model_name}")

        else:
            model_name = model_name["intra_extra"].lower()

            if model_name in available_models:        
                return available_models[model_name](params)
            else:
                print("Available models: ", available_models)
                raise ValueError(f"Unknown model name: {model_name}")
    else:
        raise ValueError(f"Unknown ionic model type")


# I_ch = 0
class Null_model(Ionic_model):    
    def __str__(self):
        return f'Null'
        
    def _eval(self, v):              
        return 0 * v


# I_ch = v / R_g
class Passive_model(Ionic_model):
    def __init__(self, params, V):        
        super().__init__(params, V=V)
        R_g = Read_input_field(self.params["R_g"])
        self.R_g = dfx.fem.Function(V)
        self.R_g.interpolate(R_g)
        self.R_g = self.R_g.x.array
        self.R_g = np.reciprocal(self.R_g)
        
    def __str__(self):
        return f'Passive'
        
    def _eval(self, v):              
        return self.R_g * v


# Hodgkin–Huxley
class HH_model(Ionic_model):  

    # HH params
    # initial gating    
    n_init = 0.27622914792
    m_init = 0.03791834627
    h_init = 0.68848921811
    
    # conductivities
    g_Na_leak = 1          # Na leak conductivity (S/m**2)
    g_K_leak  = 4          # K leak conductivity (S/m**2)
    g_Cl_leak = 0          # Cl leak conductivity (S/m**2)        
    g_Na_bar  = 1200       # Na max conductivity (S/m**2)
    g_K_bar   = 360        # K max conductivity (S/m**2)        
    V_rest    = -0.065     # resting membrane potential
    E_Na      = 54.8e-3    # reversal potential Na (V)
    E_K       = -88.98e-3  # reversal potential K (V)
    E_Cl      = 0          # reversal potential 0 (V)
    
    # numerics
    use_Rush_Lar   = True
    time_steps_ODE = 25
    
    initial_time_step = True 
    

    def __str__(self):
        return f'Hodgkin–Huxley'
    
    def _eval(self, v):   
        
        # update gating variables
        if self.initial_time_step:            
                                
            # create gating varaibles vectors 
            self.n = 0 * v + self.n_init
            self.m = 0 * v + self.m_init
            self.h = 0 * v + self.h_init            
            
            self.initial_time_step = False            

        else:            
            self.update_gating_variables(v)              

        # conductivities
        g_Na = self.g_Na_leak + self.g_Na_bar*self.m**3*self.h
        g_K  = self.g_K_leak  + self.g_K_bar *self.n**4              
        g_Cl = self.g_Cl_leak

        # ionic currents
        I_ch_Na = g_Na * (v - self.E_Na)
        I_ch_K  = g_K  * (v - self.E_K)
        I_ch_Cl = g_Cl * (v - self.E_Cl)     
                
        return I_ch_Na + I_ch_K + I_ch_Cl      


    def update_gating_variables(self, v):           

        dt_ode = float(self.params['dt'])/self.time_steps_ODE 

        V_M = 1000*(v - self.V_rest) # convert v to mV    
        
        alpha_n = 0.01e3*(10.-V_M)/(np.exp((10.-V_M)/10.) - 1.)
        beta_n  = 0.125e3*np.exp(-V_M/80.)
        alpha_m = 0.1e3*(25. - V_M)/(np.exp((25. - V_M)/10.) - 1)
        beta_m  = 4.e3*np.exp(-V_M/18.)
        alpha_h = 0.07e3*np.exp(-V_M/20.)
        beta_h  = 1.e3/(np.exp((30.-V_M)/10.) + 1)

        if self.use_Rush_Lar:
            
            tau_y_n = 1.0/(alpha_n + beta_n)
            tau_y_m = 1.0/(alpha_m + beta_m)
            tau_y_h = 1.0/(alpha_h + beta_h)

            y_inf_n = alpha_n * tau_y_n
            y_inf_m = alpha_m * tau_y_m
            y_inf_h = alpha_h * tau_y_h

            y_exp_n = np.exp(-dt_ode/tau_y_n)
            y_exp_m = np.exp(-dt_ode/tau_y_m)
            y_exp_h = np.exp(-dt_ode/tau_y_h)
            
        else:

            alpha_n *= dt_ode
            beta_n  *= dt_ode
            alpha_m *= dt_ode
            beta_m  *= dt_ode
            alpha_h *= dt_ode
            beta_h  *= dt_ode
        
        for i in range(self.time_steps_ODE): 

            if self.use_Rush_Lar:

                self.n = y_inf_n + (self.n - y_inf_n) * y_exp_n
                self.m = y_inf_m + (self.m - y_inf_m) * y_exp_m
                self.h = y_inf_h + (self.h - y_inf_h) * y_exp_h
                
            else:

                self.n += alpha_n * (1 - self.n) - beta_n * self.n
                self.m += alpha_m * (1 - self.m) - beta_m * self.m
                self.h += alpha_h * (1 - self.h) - beta_h * self.h 
        


# Aliev-Panfilov
class AP_model(Ionic_model):
    
    # Aliev-Panfilov parameters
<<<<<<< HEAD
    mu1 = 0.2       # OC
    mu2 = 0.3       # OC
    k   = 8.0       # OC
    a   = 0.15      # OC
    epsilon = 0.002 # OC
    w_init  = 0.0   # inital state 

    # quantities in Volt for conversion v[V] = 0.1*v - 0.08
    V_min = -0.08 #-80.0
    V_max =  0.02 #20.0
    conversion_factor = 1.0/(V_max - V_min)    
=======
    mu1 = 0.2  # OC
    mu2 = 0.3  # OC
    k   = 8.0  # OC
    a   = 0.15 # OC
    epsilon = 0.002 # OC
    w_init  = 0.0   # inital state 

    # quantities in Volt for conversion v[V] = 0.1*v - 0.08 or v[mV] = 100*v - 80
    V_min = -80.0
    V_max =  20.0
    conversion_factor = 1.0/(V_max - V_min)       
>>>>>>> 786c4259

    # for one time step with u0 = 0 and at t = dt, t[s] = 0.0129t [t.u.] or t[ms] = 12.9t [t.u.]
    #  u = dt * I_ion [tu] = 0.0129 * dt * (C * I_ion) [s] -> C = 1/0.0129

<<<<<<< HEAD
    time_conversion = 1.0/0.0129 #1.0/12.9
     
=======
    # time_conversion = 1.0/0.0129
    time_factor     = 12.9
    time_conversion = 1.0/time_factor
        
>>>>>>> 786c4259
    initial_time_step = True    

    def __str__(self):
        return "Aliev-Panfilov Model"

    def _eval(self, v):

        # conversion from V to adimensional
        v = self.conversion_factor * (v - self.V_min) 

        # update gating variable w
        if self.initial_time_step:            

            # init quantities
            self.w = 0 * v + self.w_init                           
            self.dt_ode = self.time_conversion * float(self.params['dt'])
            
            self.initial_time_step = False    
            
        else:
            self.update_gating_variables(v)        
        
        I_ion = self.k*v*(v - self.a)*(v - 1) + v*self.w 
        
<<<<<<< HEAD
        return (self.V_max - self.V_min) * I_ion / self.time_conversion  + self.V_min
=======
        # convert from tu to ms and mV
        return (self.V_max - self.V_min) * self.time_factor * I_ion  + self.V_min
        #return self.time_factor * ((self.V_max - self.V_min) * I_ion  + self.V_min)
>>>>>>> 786c4259

    def update_gating_variables(self, v):          
                      
        diff_w = (self.epsilon + self.mu1 * self.w/(v + self.mu2)) * (- self.w - self.k*v*(v - self.a - 1.0))        
        self.w += diff_w * self.dt_ode 



#   def init_png(self):

#       p = self.problem

#       self.point_to_plot = []     

#       # for gamma point
#       f_to_v = p.mesh.topology()(p.mesh.topology().dim()-1, 0)
#       dmap   = p.V.dofmap()           

#       # loop over facets updating gating only on gamma
#       for facet in facets(p.mesh):

#           if p.boundaries.array()[facet.index()] in p.gamma_tags:

#               vertices = f_to_v(facet.index())

#               local_indices = dmap.entity_closure_dofs(p.mesh, 0, [vertices[0]])              

#               self.point_to_plot = local_indices  

#               break                                           
                
#       # prepare data structures       
#       imap = dmap.index_map()
#       num_dofs_local = imap.size(IndexMap.MapSize.ALL) * imap.block_size()
        
#       local_n = self.n.vector().get_local(np.arange(num_dofs_local, dtype=np.int32))
#       local_m = self.m.vector().get_local(np.arange(num_dofs_local, dtype=np.int32))
#       local_h = self.h.vector().get_local(np.arange(num_dofs_local, dtype=np.int32))
        
#       self.n_t = []
#       self.m_t = []
#       self.h_t = []
        
#       self.n_t.append(local_n[self.point_to_plot]) 
#       self.m_t.append(local_m[self.point_to_plot]) 
#       self.h_t.append(local_h[self.point_to_plot]) 
        
#       self.out_gate_string = 'output/gating.png'
            

#   def save_png(self):
        
#       p = self.problem

#       # prepare data (needed for parallel)
#       dmap = p.V.dofmap()     
#       imap = dmap.index_map()
#       num_dofs_local = imap.size(IndexMap.MapSize.ALL) * imap.block_size()

#       local_n = self.n.vector().get_local(np.arange(num_dofs_local, dtype=np.int32))
#       local_m = self.m.vector().get_local(np.arange(num_dofs_local, dtype=np.int32))
#       local_h = self.h.vector().get_local(np.arange(num_dofs_local, dtype=np.int32))
                    
#       self.n_t.append(local_n[self.point_to_plot]) 
#       self.m_t.append(local_m[self.point_to_plot]) 
#       self.h_t.append(local_h[self.point_to_plot]) 


#   def plot_png(self):
        
#       # aliases
#       dt = float(self.problem.dt)
        
#       time_steps = len(self.n_t)

#       plt.figure(1)
#       plt.plot(np.linspace(0, 1000*time_steps*dt, time_steps), self.n_t, label='n')
#       plt.plot(np.linspace(0, 1000*time_steps*dt, time_steps), self.m_t, label='m')
#       plt.plot(np.linspace(0, 1000*time_steps*dt, time_steps), self.h_t, label='h')
#       plt.legend()
#       plt.xlabel('time (ms)')
#       plt.savefig(self.out_gate_string)<|MERGE_RESOLUTION|>--- conflicted
+++ resolved
@@ -211,19 +211,6 @@
 class AP_model(Ionic_model):
     
     # Aliev-Panfilov parameters
-<<<<<<< HEAD
-    mu1 = 0.2       # OC
-    mu2 = 0.3       # OC
-    k   = 8.0       # OC
-    a   = 0.15      # OC
-    epsilon = 0.002 # OC
-    w_init  = 0.0   # inital state 
-
-    # quantities in Volt for conversion v[V] = 0.1*v - 0.08
-    V_min = -0.08 #-80.0
-    V_max =  0.02 #20.0
-    conversion_factor = 1.0/(V_max - V_min)    
-=======
     mu1 = 0.2  # OC
     mu2 = 0.3  # OC
     k   = 8.0  # OC
@@ -235,20 +222,14 @@
     V_min = -80.0
     V_max =  20.0
     conversion_factor = 1.0/(V_max - V_min)       
->>>>>>> 786c4259
 
     # for one time step with u0 = 0 and at t = dt, t[s] = 0.0129t [t.u.] or t[ms] = 12.9t [t.u.]
     #  u = dt * I_ion [tu] = 0.0129 * dt * (C * I_ion) [s] -> C = 1/0.0129
 
-<<<<<<< HEAD
-    time_conversion = 1.0/0.0129 #1.0/12.9
-     
-=======
     # time_conversion = 1.0/0.0129
     time_factor     = 12.9
     time_conversion = 1.0/time_factor
         
->>>>>>> 786c4259
     initial_time_step = True    
 
     def __str__(self):
@@ -273,13 +254,9 @@
         
         I_ion = self.k*v*(v - self.a)*(v - 1) + v*self.w 
         
-<<<<<<< HEAD
-        return (self.V_max - self.V_min) * I_ion / self.time_conversion  + self.V_min
-=======
         # convert from tu to ms and mV
         return (self.V_max - self.V_min) * self.time_factor * I_ion  + self.V_min
         #return self.time_factor * ((self.V_max - self.V_min) * I_ion  + self.V_min)
->>>>>>> 786c4259
 
     def update_gating_variables(self, v):          
                       
