import ufl
import time
import pickle 
import multiphenicsx.fem
import multiphenicsx.fem.petsc 
import dolfinx  as dfx
import matplotlib.pyplot as plt
from ufl      import inner, grad
from sys      import argv, stdout
from mpi4py   import MPI
from pathlib  import Path
from petsc4py import PETSc
from utils             import *
from ionic_model       import *

# Options for the fenicsx form compiler optimization
cache_dir       = f"{str(Path.cwd())}/.cache"
compile_options = ["-Ofast","-march=native"]
jit_parameters  = {"cffi_extra_compile_args"  : compile_options,
                    "cache_dir"               : cache_dir,
                    "cffi_libraries"          : ["m"]}

#----------------------------------------#
#     PARAMETERS AND SOLVER SETTINGS     #
#----------------------------------------#

# Timers
solve_time    = 0
assemble_time = 0
ODEs_time     = 0

start_time = time.perf_counter()

# MPI communicator
comm = MPI.COMM_WORLD 

if comm.rank == 0: 
    print("\n#-----------SETUP----------#")
    print("Processing input file:", argv[1])      

# Read input file 
params = read_input_file(argv[1])

# aliases
mesh_file = params["mesh_file"]
ECS_TAG   = params["ECS_TAG"]
dt        = params["dt"]

# get expression of initial mmebrane potential
v_init = Read_input_field(params['v_init'])

#-----------------------#
#          MESH         #
#-----------------------#

if comm.rank == 0: print("Input mesh file:", mesh_file)       

with open(params["tags_dictionary_file"], "rb") as f:
    membrane_tags = pickle.load(f)

# set tags info
TAGS   = sorted(membrane_tags.keys())
N_TAGS = len(TAGS)

# Read mesh
with dfx.io.XDMFFile(MPI.COMM_WORLD, mesh_file, 'r') as xdmf:
    # Read mesh and cell tags
    mesh       = xdmf.read_mesh(ghost_mode=dfx.mesh.GhostMode.shared_facet)
    subdomains = xdmf.read_meshtags(mesh, name="cell_tags")    

    # Create facet-to-cell connectivity
    mesh.topology.create_connectivity(mesh.topology.dim-1, mesh.topology.dim)

    # Also the identity is needed
    mesh.topology.create_connectivity(mesh.topology.dim, mesh.topology.dim)

    boundaries = xdmf.read_meshtags(mesh, name="facet_tags")

# Scale mesh
mesh.geometry.x[:] *= params["mesh_conversion_factor"]

# timers
if comm.rank == 0: print(f"Reading input time:     {time.perf_counter() - start_time:.2f} seconds")
t1 = time.perf_counter()

# Define integral measures
dx = ufl.Measure("dx", subdomain_data=subdomains) # Cell integrals
dS = ufl.Measure("dS", subdomain_data=boundaries) # Facet integrals

# Read physical constants
sigma_i = read_input_field(params['sigma_i'], mesh=mesh)
sigma_e = read_input_field(params['sigma_e'], mesh=mesh)
tau     = dt/params["C_M"]

#------------------------------------------#
#     FUNCTION SPACES AND RESTRICTIONS     #
#------------------------------------------#
V = dfx.fem.functionspace(mesh, ("Lagrange", params["P"])) # Space for functions defined on the entire mesh

# vector for space, one for each tag
V_dict = dict()

# trial and test functions
u_dict = dict()
v_dict = dict()

# list for storing the solutions and forcing factors
uh_dict  = dict()
vij_dict = dict()
fg_dict  = dict()

# to store membrane potential
v = dfx.fem.Function(V)
v.name = "v"

for i in TAGS:

    V_i = V.clone()

    V_dict[i]  = V_i
    u_dict[i]  = ufl.TrialFunction(V_i)
    v_dict[i]  =  ufl.TestFunction(V_i)
    uh_dict[i] =  dfx.fem.Function(V_i)
    
    # v_ij con i < j to avoid repetions
    for j in TAGS:
        if i < j:
            # Membrane potential and forcing term function
            vij_dict[(i,j)] = dfx.fem.Function(V) 
            fg_dict[(i,j)]  = dfx.fem.Function(V)
        
# init vij using initial membrane potential        
for i in TAGS:    

    # interpolate v_init in intra_extra, intra_intra is 0 by default
    if i < ECS_TAG:    
        vij_dict[(i,ECS_TAG)].interpolate(v_init)    
        # v.x.array[:] += vij_dict[(i,ECS_TAG)].x.array[:] 

    elif i > ECS_TAG:
        vij_dict[(ECS_TAG,i)].interpolate(v_init)    
    
# save membrane potential for visualization (valid only for extra-intra)
v.x.array[:] = vij_dict[(TAGS[0],TAGS[1])].x.array[:] 

##### Restrictions #####
restriction = []

for i in TAGS:

    V_i = V_dict[i]

    # Get indices of the cells of the intra- and extracellular subdomains
    cells_Omega_i = subdomains.indices[subdomains.values == i]

    # Get dofs of the intra- and extracellular subdomains
    dofs_Vi_Omega_i = dfx.fem.locate_dofs_topological(V_i, subdomains.dim, cells_Omega_i)
    
    # Define the restrictions of the subdomains
    restriction_Vi_Omega_i = multiphenicsx.fem.DofMapRestriction(V_i.dofmap, dofs_Vi_Omega_i)

    restriction.append(restriction_Vi_Omega_i)

# timers
if comm.rank == 0: print(f"Creating FEM spaces:    {time.perf_counter() - t1:.2f} seconds")
t1 = time.perf_counter()
setup_time = t1 - start_time

# set ionic models
ionic_models = dict()

for i in TAGS:        
    for j in TAGS:

        if i < j:        
            if i == ECS_TAG or j == ECS_TAG:
                ionic_models[(i,j)] = ionic_model_factory(params, intra_intra=False)
            else:
                ionic_models[(i,j)] = ionic_model_factory(params, intra_intra=True, V=V)
        
#------------------------------------#
#        VARIATIONAL PROBLEM         #
#------------------------------------#

# bilinear form
a = []

# assemble block form
for i in TAGS:

    a_i = []

    # membranes tags for cell tag i 
    membrane_i = membrane_tags[i]

    if i == ECS_TAG:
        sigma = sigma_e # extra-cellular 

    else:
        sigma = sigma_i # intra-cellular         

    v_i = v_dict[i]
    
    for j in TAGS:
        
        u_j  = u_dict[j]

        membrane_ij = tuple(common_elements(membrane_i,membrane_tags[j]))   

        # if cells i and j have a membrane in common
        if len(membrane_ij) > 0:                 

            if i == j:                                
                a_ij = tau * inner(sigma * grad(u_j), grad(v_i)) * dx(i) + inner(u_j('-'), v_i('-')) * dS(membrane_ij)
            else:
                a_ij = - inner(u_j('+'), v_i('-')) * dS(membrane_ij)            
        else:
            a_ij = None

        a_i.append(a_ij)   

    a.append(a_i)

# Convert form to dolfinx form
a = dfx.fem.form(a, jit_options=jit_parameters)

# timers
if comm.rank == 0: print(f"Creating bilinear form: {time.perf_counter() - t1:.2f} seconds")
t1 = time.perf_counter() 

# #---------------------------#
# #      MATRIX ASSEMBLY      #
# #---------------------------#

# Assemble the block linear system matrix
A = multiphenicsx.fem.petsc.assemble_matrix_block(a, restriction=(restriction, restriction))
A.assemble()
assemble_time += time.perf_counter() - t1 # Add time lapsed to total assembly time

if comm.rank == 0: print(f"Assembling matrix A:    {time.perf_counter() - t1:.2f} seconds")

# Save A
# dump(A, 'output/A_robin.mat')
# Plot sparsity pattern 
# plot_sparsity_pattern(A)

#---------------------------------#
#        CREATE NULLSPACE         #
#---------------------------------#

# Create the PETSc nullspace vector and check that it is a valid nullspace of A
nullspace = PETSc.NullSpace().create(constant=True,comm=comm)
assert nullspace.test(A)
# For convenience, we explicitly inform PETSc that A is symmetric, so that it automatically
# sets the nullspace of A^T too (see the documentation of MatSetNullSpace).
# Symmetry checked also by direct inspection through the plot_sparsity_pattern() function
A.setOption(PETSc.Mat.Option.SYMMETRIC, True)
A.setOption(PETSc.Mat.Option.SYMMETRY_ETERNAL, True)
# Set the nullspace
if params["ksp_type"] == "cg":
    A.setNullSpace(nullspace)
    A.setNearNullSpace(nullspace)
else: # direct solver
    A.setNullSpace(nullspace)

#---------------------------------#
#      CONFIGURE SOLVER           #
#---------------------------------#

<<<<<<< HEAD
ksp = PETSc.KSP()
ksp.create(comm)
=======
# Configure solver
ksp = PETSc.KSP().create(comm)
>>>>>>> 786c4259
ksp.setOperators(A)

# Set solver
ksp.setType(params["ksp_type"])
ksp.getPC().setType(params["pc_type"])
if params['pc_type'] == "lu":
    ksp.getPC().setFactorSolverType("mumps")
opts = PETSc.Options()

if params["verbose"]:
    opts.setValue('ksp_view', None)
    opts.setValue('ksp_monitor_true_residual', None)

# for titerastive solvers set tolerance 
if params['pc_type'] != "lu" and params['ksp_type'] != "preonly":    
    opts.setValue('ksp_rtol', params["ksp_rtol"])
    opts.setValue('ksp_converged_reason', None)

if params['pc_type'] == "hypre" and mesh.geometry.dim == 3:
    opts.setValue('pc_hypre_boomeramg_strong_threshold', 0.7)

ksp.setFromOptions()

# intial time
t = 0.0

# Create output files
if params["save_output"]:

    # rename solutions
    for i in TAGS:        
        uh_dict[i].name  = "u_" + str(i)
    
    # potentials xdmf
    out_sol = dfx.io.XDMFFile(comm, "output/solution.xdmf", "w")
    out_sol.write_mesh(mesh)            
        
    # memebrane potential xdmf
    out_v = dfx.io.XDMFFile(comm, "output/v.xdmf" , "w")
    out_v.write_mesh(mesh)
    out_v.write_function(v, t)

    # save subdomain data, needed for parallel visualizaiton
    with dfx.io.XDMFFile(comm, "output/tags.xdmf", "w") as out_tags:                
        out_tags.write_mesh(mesh)            
        out_tags.write_meshtags(subdomains, mesh.geometry)
        out_tags.write_meshtags(boundaries, mesh.geometry)        
        out_tags.close()

#---------------------------------#
#        SOLUTION TIMELOOP        #
#---------------------------------#

# init auxiliary data structures
ksp_iterations = []
I_ion = dict()

if comm.rank == 0: print("\n#-----------SOLVE----------#")    

for time_step in range(params["time_steps"]):

    if comm.rank == 0: update_status(f'Time stepping: {int(100*time_step/params["time_steps"])}%')        

    # init data structure for linear form
    L_list = []

    # Increment time
    t += float(dt)

    # Update and assemble vector that is the RHS of the linear system
    t1 = time.perf_counter() # Timestamp for assembly time-lapse      
    
    for i in TAGS:

        membrane_i = membrane_tags[i]
        
        v_i = v_dict[i]

        L_i = 0    

        for j in TAGS:                        
            
            if i != j:
            
                membrane_ij = tuple(common_elements(membrane_i,membrane_tags[j]))   
                
                if i < j:
                    ij_tuple = (i,j)                                        
                    L_coeff  = 1
                    with vij_dict[ij_tuple].vector.localForm() as v_local:

                        t_ODE = time.perf_counter()
                        
                        I_ion[ij_tuple] = ionic_models[ij_tuple]._eval(v_local[:])             

                        ODEs_time += time.perf_counter() - t_ODE 
                else:
                    ij_tuple = (j,i)
                    L_coeff  = -1                    
                    
                with fg_dict[ij_tuple].vector.localForm() as fg_local, vij_dict[ij_tuple].vector.localForm() as v_local:

                    fg_local[:] = v_local[:] - tau * I_ion[ij_tuple]

                L_i += L_coeff * inner(fg_dict[ij_tuple], v_i('+')) * dS(membrane_ij)
                                
        L_list.append(L_i)

    t_test = time.perf_counter()
    
    # create some data structures
    if time_step == 0: 

        # Convert form to dolfinx form                    
        L = dfx.fem.form(L_list, jit_options=jit_parameters) 

        # Create right-hand side and solution vectors        
        b       = multiphenicsx.fem.petsc.create_vector_block(L, restriction=restriction)
        sol_vec = multiphenicsx.fem.petsc.create_vector_block(L, restriction=restriction)                

    
    # Clear RHS vector to avoid accumulation and assemble RHS
    b.array[:] = 0
    b.ghostUpdate(addv=PETSc.InsertMode.INSERT, mode=PETSc.ScatterMode.FORWARD)
    multiphenicsx.fem.petsc.assemble_vector_block(b, L, a, restriction=restriction) # Assemble RHS vector        
        
    # dump(b, 'output/bvec')
        
    # Neumann BC
    if time_step == 0:
<<<<<<< HEAD
        
        # Create solution vector
        sol_vec = multiphenicsx.fem.petsc.create_vector_block(L, restriction=restriction)        
=======
                
        # Create nullspace to enforce pure Neumann boundary conditions
        ns_vec = multiphenicsx.fem.petsc.create_vector_block(L, restriction=restriction)
        ns_vec.array[:] = 1
        ns_vec.normalize()
>>>>>>> 786c4259

    # if the timestep is not zero, b changes anyway and the nullspace must be removed
    nullspace.remove(b)
    
    assemble_time += time.perf_counter() - t1 # Add time lapsed to total assembly time
    
    # Solve the system
    t1 = time.perf_counter() # Timestamp for solver time-lapse
    ksp.solve(b, sol_vec)

    # store iterisons 
    ksp_iterations.append(ksp.getIterationNumber())

    # Update ghost values
    sol_vec.ghostUpdate(addv=PETSc.InsertMode.INSERT, mode=PETSc.ScatterMode.FORWARD)
    
    # Extract sub-components of solution
    dofmap_list = (N_TAGS) * [V.dofmap]
    with multiphenicsx.fem.petsc.BlockVecSubVectorWrapper(sol_vec, dofmap_list, restriction) as uij_wrapper:
        for ui_ue_wrapper_local, component in zip(uij_wrapper, tuple(uh_dict.values())): 
            with component.vector.localForm() as component_local:
                component_local[:] = ui_ue_wrapper_local

    for i in TAGS:
        for j in TAGS:
            if i < j:                
                vij_dict[(i,j)].x.array[:] = uh_dict[i].x.array - uh_dict[j].x.array
    
    # fill v for visualization
    v.x.array[:] = uh_dict[ECS_TAG].x.array

    for i in TAGS:
        if i != ECS_TAG:
            v.x.array[:] -= uh_dict[i].x.array


    solve_time += time.perf_counter() - t1 # Add time lapsed to total solver time

    # save xdmf output
    if params["save_output"] and time_step % params["save_interval"] == 0:               
        for i in TAGS:
            out_sol.write_function(uh_dict[i], t)        

        out_v.write_function(v, t)


if comm.rank == 0: update_status(f'Time stepping: 100%')        

#------------------------------#
#         POST PROCESS         #
#------------------------------#
# Sum local assembly and solve times to get global values
max_local_assemble_time = comm.allreduce(assemble_time, op=MPI.MAX) # Global assembly time
max_local_solve_time    = comm.allreduce(solve_time   , op=MPI.MAX) # Global solve time
max_local_ODE_time      = comm.allreduce(ODEs_time    , op=MPI.MAX) # Global ODEs time
max_local_setup_time    = comm.allreduce(setup_time   , op=MPI.MAX) # Global setup time
total_time = max_local_assemble_time + max_local_solve_time + max_local_ODE_time + max_local_setup_time

# Print stuff
if comm.rank == 0: 
    print("\n\n#-----------INFO-----------#")
    print("MPI size     =", comm.size)        
    print("N_TAGS       =", N_TAGS   )
    print("dt           =", dt       )
    print("time steps   =", params["time_steps"])
    print("T            =", dt * params["time_steps"])
    print("P (FE order) =", params["P"])
    print("ksp_type     =", params["ksp_type"])
    print("pc_type      =", params["pc_type"] )
    print("Global #DoFs =", b.getSize())
    print("Average KSP iterations =", sum(ksp_iterations)/len(ksp_iterations))
    
    if isinstance(params["ionic_model"], dict):
        print("Ionic models:")
        for key, value in params["ionic_model"].items():
            print(f"  {key}: {value}")
    else:
        print("Ionic model:", params['ionic_model'])        


    print("\n#-------TIME ELAPSED-------#")
    print(f"Setup time:       {max_local_setup_time:.3f} seconds")
    print(f"Assembly time:    {max_local_assemble_time:.3f} seconds")
    print(f"Solve time:       {max_local_solve_time:.3f} seconds")
    print(f"Ionic model time: {max_local_ODE_time:.3f} seconds")
    print(f"Total time:       {total_time:.3f} seconds")    
    

if params["save_output"]:    

    out_sol.close()
    out_v.close()

    if comm.rank == 0: 
        print("\nSolution saved in output folder")    
        print(f"Total script time (with output): {time.perf_counter() - start_time:.3f} seconds\n")<|MERGE_RESOLUTION|>--- conflicted
+++ resolved
@@ -1,513 +1,500 @@
-import ufl
-import time
-import pickle 
-import multiphenicsx.fem
-import multiphenicsx.fem.petsc 
-import dolfinx  as dfx
-import matplotlib.pyplot as plt
-from ufl      import inner, grad
-from sys      import argv, stdout
-from mpi4py   import MPI
-from pathlib  import Path
-from petsc4py import PETSc
-from utils             import *
-from ionic_model       import *
-
-# Options for the fenicsx form compiler optimization
-cache_dir       = f"{str(Path.cwd())}/.cache"
-compile_options = ["-Ofast","-march=native"]
-jit_parameters  = {"cffi_extra_compile_args"  : compile_options,
-                    "cache_dir"               : cache_dir,
-                    "cffi_libraries"          : ["m"]}
-
-#----------------------------------------#
-#     PARAMETERS AND SOLVER SETTINGS     #
-#----------------------------------------#
-
-# Timers
-solve_time    = 0
-assemble_time = 0
-ODEs_time     = 0
-
-start_time = time.perf_counter()
-
-# MPI communicator
-comm = MPI.COMM_WORLD 
-
-if comm.rank == 0: 
-    print("\n#-----------SETUP----------#")
-    print("Processing input file:", argv[1])      
-
-# Read input file 
-params = read_input_file(argv[1])
-
-# aliases
-mesh_file = params["mesh_file"]
-ECS_TAG   = params["ECS_TAG"]
-dt        = params["dt"]
-
-# get expression of initial mmebrane potential
-v_init = Read_input_field(params['v_init'])
-
-#-----------------------#
-#          MESH         #
-#-----------------------#
-
-if comm.rank == 0: print("Input mesh file:", mesh_file)       
-
-with open(params["tags_dictionary_file"], "rb") as f:
-    membrane_tags = pickle.load(f)
-
-# set tags info
-TAGS   = sorted(membrane_tags.keys())
-N_TAGS = len(TAGS)
-
-# Read mesh
-with dfx.io.XDMFFile(MPI.COMM_WORLD, mesh_file, 'r') as xdmf:
-    # Read mesh and cell tags
-    mesh       = xdmf.read_mesh(ghost_mode=dfx.mesh.GhostMode.shared_facet)
-    subdomains = xdmf.read_meshtags(mesh, name="cell_tags")    
-
-    # Create facet-to-cell connectivity
-    mesh.topology.create_connectivity(mesh.topology.dim-1, mesh.topology.dim)
-
-    # Also the identity is needed
-    mesh.topology.create_connectivity(mesh.topology.dim, mesh.topology.dim)
-
-    boundaries = xdmf.read_meshtags(mesh, name="facet_tags")
-
-# Scale mesh
-mesh.geometry.x[:] *= params["mesh_conversion_factor"]
-
-# timers
-if comm.rank == 0: print(f"Reading input time:     {time.perf_counter() - start_time:.2f} seconds")
-t1 = time.perf_counter()
-
-# Define integral measures
-dx = ufl.Measure("dx", subdomain_data=subdomains) # Cell integrals
-dS = ufl.Measure("dS", subdomain_data=boundaries) # Facet integrals
-
-# Read physical constants
-sigma_i = read_input_field(params['sigma_i'], mesh=mesh)
-sigma_e = read_input_field(params['sigma_e'], mesh=mesh)
-tau     = dt/params["C_M"]
-
-#------------------------------------------#
-#     FUNCTION SPACES AND RESTRICTIONS     #
-#------------------------------------------#
-V = dfx.fem.functionspace(mesh, ("Lagrange", params["P"])) # Space for functions defined on the entire mesh
-
-# vector for space, one for each tag
-V_dict = dict()
-
-# trial and test functions
-u_dict = dict()
-v_dict = dict()
-
-# list for storing the solutions and forcing factors
-uh_dict  = dict()
-vij_dict = dict()
-fg_dict  = dict()
-
-# to store membrane potential
-v = dfx.fem.Function(V)
-v.name = "v"
-
-for i in TAGS:
-
-    V_i = V.clone()
-
-    V_dict[i]  = V_i
-    u_dict[i]  = ufl.TrialFunction(V_i)
-    v_dict[i]  =  ufl.TestFunction(V_i)
-    uh_dict[i] =  dfx.fem.Function(V_i)
-    
-    # v_ij con i < j to avoid repetions
-    for j in TAGS:
-        if i < j:
-            # Membrane potential and forcing term function
-            vij_dict[(i,j)] = dfx.fem.Function(V) 
-            fg_dict[(i,j)]  = dfx.fem.Function(V)
-        
-# init vij using initial membrane potential        
-for i in TAGS:    
-
-    # interpolate v_init in intra_extra, intra_intra is 0 by default
-    if i < ECS_TAG:    
-        vij_dict[(i,ECS_TAG)].interpolate(v_init)    
-        # v.x.array[:] += vij_dict[(i,ECS_TAG)].x.array[:] 
-
-    elif i > ECS_TAG:
-        vij_dict[(ECS_TAG,i)].interpolate(v_init)    
-    
-# save membrane potential for visualization (valid only for extra-intra)
-v.x.array[:] = vij_dict[(TAGS[0],TAGS[1])].x.array[:] 
-
-##### Restrictions #####
-restriction = []
-
-for i in TAGS:
-
-    V_i = V_dict[i]
-
-    # Get indices of the cells of the intra- and extracellular subdomains
-    cells_Omega_i = subdomains.indices[subdomains.values == i]
-
-    # Get dofs of the intra- and extracellular subdomains
-    dofs_Vi_Omega_i = dfx.fem.locate_dofs_topological(V_i, subdomains.dim, cells_Omega_i)
-    
-    # Define the restrictions of the subdomains
-    restriction_Vi_Omega_i = multiphenicsx.fem.DofMapRestriction(V_i.dofmap, dofs_Vi_Omega_i)
-
-    restriction.append(restriction_Vi_Omega_i)
-
-# timers
-if comm.rank == 0: print(f"Creating FEM spaces:    {time.perf_counter() - t1:.2f} seconds")
-t1 = time.perf_counter()
-setup_time = t1 - start_time
-
-# set ionic models
-ionic_models = dict()
-
-for i in TAGS:        
-    for j in TAGS:
-
-        if i < j:        
-            if i == ECS_TAG or j == ECS_TAG:
-                ionic_models[(i,j)] = ionic_model_factory(params, intra_intra=False)
-            else:
-                ionic_models[(i,j)] = ionic_model_factory(params, intra_intra=True, V=V)
-        
-#------------------------------------#
-#        VARIATIONAL PROBLEM         #
-#------------------------------------#
-
-# bilinear form
-a = []
-
-# assemble block form
-for i in TAGS:
-
-    a_i = []
-
-    # membranes tags for cell tag i 
-    membrane_i = membrane_tags[i]
-
-    if i == ECS_TAG:
-        sigma = sigma_e # extra-cellular 
-
-    else:
-        sigma = sigma_i # intra-cellular         
-
-    v_i = v_dict[i]
-    
-    for j in TAGS:
-        
-        u_j  = u_dict[j]
-
-        membrane_ij = tuple(common_elements(membrane_i,membrane_tags[j]))   
-
-        # if cells i and j have a membrane in common
-        if len(membrane_ij) > 0:                 
-
-            if i == j:                                
-                a_ij = tau * inner(sigma * grad(u_j), grad(v_i)) * dx(i) + inner(u_j('-'), v_i('-')) * dS(membrane_ij)
-            else:
-                a_ij = - inner(u_j('+'), v_i('-')) * dS(membrane_ij)            
-        else:
-            a_ij = None
-
-        a_i.append(a_ij)   
-
-    a.append(a_i)
-
-# Convert form to dolfinx form
-a = dfx.fem.form(a, jit_options=jit_parameters)
-
-# timers
-if comm.rank == 0: print(f"Creating bilinear form: {time.perf_counter() - t1:.2f} seconds")
-t1 = time.perf_counter() 
-
-# #---------------------------#
-# #      MATRIX ASSEMBLY      #
-# #---------------------------#
-
-# Assemble the block linear system matrix
-A = multiphenicsx.fem.petsc.assemble_matrix_block(a, restriction=(restriction, restriction))
-A.assemble()
-assemble_time += time.perf_counter() - t1 # Add time lapsed to total assembly time
-
-if comm.rank == 0: print(f"Assembling matrix A:    {time.perf_counter() - t1:.2f} seconds")
-
-# Save A
-# dump(A, 'output/A_robin.mat')
-# Plot sparsity pattern 
-# plot_sparsity_pattern(A)
-
-#---------------------------------#
-#        CREATE NULLSPACE         #
-#---------------------------------#
-
-# Create the PETSc nullspace vector and check that it is a valid nullspace of A
-nullspace = PETSc.NullSpace().create(constant=True,comm=comm)
-assert nullspace.test(A)
-# For convenience, we explicitly inform PETSc that A is symmetric, so that it automatically
-# sets the nullspace of A^T too (see the documentation of MatSetNullSpace).
-# Symmetry checked also by direct inspection through the plot_sparsity_pattern() function
-A.setOption(PETSc.Mat.Option.SYMMETRIC, True)
-A.setOption(PETSc.Mat.Option.SYMMETRY_ETERNAL, True)
-# Set the nullspace
-if params["ksp_type"] == "cg":
-    A.setNullSpace(nullspace)
-    A.setNearNullSpace(nullspace)
-else: # direct solver
-    A.setNullSpace(nullspace)
-
-#---------------------------------#
-#      CONFIGURE SOLVER           #
-#---------------------------------#
-
-<<<<<<< HEAD
-ksp = PETSc.KSP()
-ksp.create(comm)
-=======
-# Configure solver
-ksp = PETSc.KSP().create(comm)
->>>>>>> 786c4259
-ksp.setOperators(A)
-
-# Set solver
-ksp.setType(params["ksp_type"])
-ksp.getPC().setType(params["pc_type"])
-if params['pc_type'] == "lu":
-    ksp.getPC().setFactorSolverType("mumps")
-opts = PETSc.Options()
-
-if params["verbose"]:
-    opts.setValue('ksp_view', None)
-    opts.setValue('ksp_monitor_true_residual', None)
-
-# for titerastive solvers set tolerance 
-if params['pc_type'] != "lu" and params['ksp_type'] != "preonly":    
-    opts.setValue('ksp_rtol', params["ksp_rtol"])
-    opts.setValue('ksp_converged_reason', None)
-
-if params['pc_type'] == "hypre" and mesh.geometry.dim == 3:
-    opts.setValue('pc_hypre_boomeramg_strong_threshold', 0.7)
-
-ksp.setFromOptions()
-
-# intial time
-t = 0.0
-
-# Create output files
-if params["save_output"]:
-
-    # rename solutions
-    for i in TAGS:        
-        uh_dict[i].name  = "u_" + str(i)
-    
-    # potentials xdmf
-    out_sol = dfx.io.XDMFFile(comm, "output/solution.xdmf", "w")
-    out_sol.write_mesh(mesh)            
-        
-    # memebrane potential xdmf
-    out_v = dfx.io.XDMFFile(comm, "output/v.xdmf" , "w")
-    out_v.write_mesh(mesh)
-    out_v.write_function(v, t)
-
-    # save subdomain data, needed for parallel visualizaiton
-    with dfx.io.XDMFFile(comm, "output/tags.xdmf", "w") as out_tags:                
-        out_tags.write_mesh(mesh)            
-        out_tags.write_meshtags(subdomains, mesh.geometry)
-        out_tags.write_meshtags(boundaries, mesh.geometry)        
-        out_tags.close()
-
-#---------------------------------#
-#        SOLUTION TIMELOOP        #
-#---------------------------------#
-
-# init auxiliary data structures
-ksp_iterations = []
-I_ion = dict()
-
-if comm.rank == 0: print("\n#-----------SOLVE----------#")    
-
-for time_step in range(params["time_steps"]):
-
-    if comm.rank == 0: update_status(f'Time stepping: {int(100*time_step/params["time_steps"])}%')        
-
-    # init data structure for linear form
-    L_list = []
-
-    # Increment time
-    t += float(dt)
-
-    # Update and assemble vector that is the RHS of the linear system
-    t1 = time.perf_counter() # Timestamp for assembly time-lapse      
-    
-    for i in TAGS:
-
-        membrane_i = membrane_tags[i]
-        
-        v_i = v_dict[i]
-
-        L_i = 0    
-
-        for j in TAGS:                        
-            
-            if i != j:
-            
-                membrane_ij = tuple(common_elements(membrane_i,membrane_tags[j]))   
-                
-                if i < j:
-                    ij_tuple = (i,j)                                        
-                    L_coeff  = 1
-                    with vij_dict[ij_tuple].vector.localForm() as v_local:
-
-                        t_ODE = time.perf_counter()
-                        
-                        I_ion[ij_tuple] = ionic_models[ij_tuple]._eval(v_local[:])             
-
-                        ODEs_time += time.perf_counter() - t_ODE 
-                else:
-                    ij_tuple = (j,i)
-                    L_coeff  = -1                    
-                    
-                with fg_dict[ij_tuple].vector.localForm() as fg_local, vij_dict[ij_tuple].vector.localForm() as v_local:
-
-                    fg_local[:] = v_local[:] - tau * I_ion[ij_tuple]
-
-                L_i += L_coeff * inner(fg_dict[ij_tuple], v_i('+')) * dS(membrane_ij)
-                                
-        L_list.append(L_i)
-
-    t_test = time.perf_counter()
-    
-    # create some data structures
-    if time_step == 0: 
-
-        # Convert form to dolfinx form                    
-        L = dfx.fem.form(L_list, jit_options=jit_parameters) 
-
-        # Create right-hand side and solution vectors        
-        b       = multiphenicsx.fem.petsc.create_vector_block(L, restriction=restriction)
-        sol_vec = multiphenicsx.fem.petsc.create_vector_block(L, restriction=restriction)                
-
-    
-    # Clear RHS vector to avoid accumulation and assemble RHS
-    b.array[:] = 0
-    b.ghostUpdate(addv=PETSc.InsertMode.INSERT, mode=PETSc.ScatterMode.FORWARD)
-    multiphenicsx.fem.petsc.assemble_vector_block(b, L, a, restriction=restriction) # Assemble RHS vector        
-        
-    # dump(b, 'output/bvec')
-        
-    # Neumann BC
-    if time_step == 0:
-<<<<<<< HEAD
-        
-        # Create solution vector
-        sol_vec = multiphenicsx.fem.petsc.create_vector_block(L, restriction=restriction)        
-=======
-                
-        # Create nullspace to enforce pure Neumann boundary conditions
-        ns_vec = multiphenicsx.fem.petsc.create_vector_block(L, restriction=restriction)
-        ns_vec.array[:] = 1
-        ns_vec.normalize()
->>>>>>> 786c4259
-
-    # if the timestep is not zero, b changes anyway and the nullspace must be removed
-    nullspace.remove(b)
-    
-    assemble_time += time.perf_counter() - t1 # Add time lapsed to total assembly time
-    
-    # Solve the system
-    t1 = time.perf_counter() # Timestamp for solver time-lapse
-    ksp.solve(b, sol_vec)
-
-    # store iterisons 
-    ksp_iterations.append(ksp.getIterationNumber())
-
-    # Update ghost values
-    sol_vec.ghostUpdate(addv=PETSc.InsertMode.INSERT, mode=PETSc.ScatterMode.FORWARD)
-    
-    # Extract sub-components of solution
-    dofmap_list = (N_TAGS) * [V.dofmap]
-    with multiphenicsx.fem.petsc.BlockVecSubVectorWrapper(sol_vec, dofmap_list, restriction) as uij_wrapper:
-        for ui_ue_wrapper_local, component in zip(uij_wrapper, tuple(uh_dict.values())): 
-            with component.vector.localForm() as component_local:
-                component_local[:] = ui_ue_wrapper_local
-
-    for i in TAGS:
-        for j in TAGS:
-            if i < j:                
-                vij_dict[(i,j)].x.array[:] = uh_dict[i].x.array - uh_dict[j].x.array
-    
-    # fill v for visualization
-    v.x.array[:] = uh_dict[ECS_TAG].x.array
-
-    for i in TAGS:
-        if i != ECS_TAG:
-            v.x.array[:] -= uh_dict[i].x.array
-
-
-    solve_time += time.perf_counter() - t1 # Add time lapsed to total solver time
-
-    # save xdmf output
-    if params["save_output"] and time_step % params["save_interval"] == 0:               
-        for i in TAGS:
-            out_sol.write_function(uh_dict[i], t)        
-
-        out_v.write_function(v, t)
-
-
-if comm.rank == 0: update_status(f'Time stepping: 100%')        
-
-#------------------------------#
-#         POST PROCESS         #
-#------------------------------#
-# Sum local assembly and solve times to get global values
-max_local_assemble_time = comm.allreduce(assemble_time, op=MPI.MAX) # Global assembly time
-max_local_solve_time    = comm.allreduce(solve_time   , op=MPI.MAX) # Global solve time
-max_local_ODE_time      = comm.allreduce(ODEs_time    , op=MPI.MAX) # Global ODEs time
-max_local_setup_time    = comm.allreduce(setup_time   , op=MPI.MAX) # Global setup time
-total_time = max_local_assemble_time + max_local_solve_time + max_local_ODE_time + max_local_setup_time
-
-# Print stuff
-if comm.rank == 0: 
-    print("\n\n#-----------INFO-----------#")
-    print("MPI size     =", comm.size)        
-    print("N_TAGS       =", N_TAGS   )
-    print("dt           =", dt       )
-    print("time steps   =", params["time_steps"])
-    print("T            =", dt * params["time_steps"])
-    print("P (FE order) =", params["P"])
-    print("ksp_type     =", params["ksp_type"])
-    print("pc_type      =", params["pc_type"] )
-    print("Global #DoFs =", b.getSize())
-    print("Average KSP iterations =", sum(ksp_iterations)/len(ksp_iterations))
-    
-    if isinstance(params["ionic_model"], dict):
-        print("Ionic models:")
-        for key, value in params["ionic_model"].items():
-            print(f"  {key}: {value}")
-    else:
-        print("Ionic model:", params['ionic_model'])        
-
-
-    print("\n#-------TIME ELAPSED-------#")
-    print(f"Setup time:       {max_local_setup_time:.3f} seconds")
-    print(f"Assembly time:    {max_local_assemble_time:.3f} seconds")
-    print(f"Solve time:       {max_local_solve_time:.3f} seconds")
-    print(f"Ionic model time: {max_local_ODE_time:.3f} seconds")
-    print(f"Total time:       {total_time:.3f} seconds")    
-    
-
-if params["save_output"]:    
-
-    out_sol.close()
-    out_v.close()
-
-    if comm.rank == 0: 
-        print("\nSolution saved in output folder")    
+import ufl
+import time
+import pickle 
+import multiphenicsx.fem
+import multiphenicsx.fem.petsc 
+import dolfinx  as dfx
+import matplotlib.pyplot as plt
+from ufl      import inner, grad
+from sys      import argv, stdout
+from mpi4py   import MPI
+from pathlib  import Path
+from petsc4py import PETSc
+from utils             import *
+from ionic_model       import *
+
+# Options for the fenicsx form compiler optimization
+cache_dir       = f"{str(Path.cwd())}/.cache"
+compile_options = ["-Ofast","-march=native"]
+jit_parameters  = {"cffi_extra_compile_args"  : compile_options,
+                    "cache_dir"               : cache_dir,
+                    "cffi_libraries"          : ["m"]}
+
+#----------------------------------------#
+#     PARAMETERS AND SOLVER SETTINGS     #
+#----------------------------------------#
+
+# Timers
+solve_time    = 0
+assemble_time = 0
+ODEs_time     = 0
+
+start_time = time.perf_counter()
+
+# MPI communicator
+comm = MPI.COMM_WORLD 
+
+if comm.rank == 0: 
+    print("\n#-----------SETUP----------#")
+    print("Processing input file:", argv[1])      
+
+# Read input file 
+params = read_input_file(argv[1])
+
+# aliases
+mesh_file = params["mesh_file"]
+ECS_TAG   = params["ECS_TAG"]
+dt        = params["dt"]
+
+# get expression of initial mmebrane potential
+v_init = Read_input_field(params['v_init'])
+
+#-----------------------#
+#          MESH         #
+#-----------------------#
+
+if comm.rank == 0: print("Input mesh file:", mesh_file)       
+
+with open(params["tags_dictionary_file"], "rb") as f:
+    membrane_tags = pickle.load(f)
+
+# set tags info
+TAGS   = sorted(membrane_tags.keys())
+N_TAGS = len(TAGS)
+
+# Read mesh
+with dfx.io.XDMFFile(MPI.COMM_WORLD, mesh_file, 'r') as xdmf:
+    # Read mesh and cell tags
+    mesh       = xdmf.read_mesh(ghost_mode=dfx.mesh.GhostMode.shared_facet)
+    subdomains = xdmf.read_meshtags(mesh, name="cell_tags")    
+
+    # Create facet-to-cell connectivity
+    mesh.topology.create_connectivity(mesh.topology.dim-1, mesh.topology.dim)
+
+    # Also the identity is needed
+    mesh.topology.create_connectivity(mesh.topology.dim, mesh.topology.dim)
+
+    boundaries = xdmf.read_meshtags(mesh, name="facet_tags")
+
+# Scale mesh
+mesh.geometry.x[:] *= params["mesh_conversion_factor"]
+
+# timers
+if comm.rank == 0: print(f"Reading input time:     {time.perf_counter() - start_time:.2f} seconds")
+t1 = time.perf_counter()
+
+# Define integral measures
+dx = ufl.Measure("dx", subdomain_data=subdomains) # Cell integrals
+dS = ufl.Measure("dS", subdomain_data=boundaries) # Facet integrals
+
+# Read physical constants
+sigma_i = read_input_field(params['sigma_i'], mesh=mesh)
+sigma_e = read_input_field(params['sigma_e'], mesh=mesh)
+tau     = dt/params["C_M"]
+
+#------------------------------------------#
+#     FUNCTION SPACES AND RESTRICTIONS     #
+#------------------------------------------#
+V = dfx.fem.functionspace(mesh, ("Lagrange", params["P"])) # Space for functions defined on the entire mesh
+
+# vector for space, one for each tag
+V_dict = dict()
+
+# trial and test functions
+u_dict = dict()
+v_dict = dict()
+
+# list for storing the solutions and forcing factors
+uh_dict  = dict()
+vij_dict = dict()
+fg_dict  = dict()
+
+# to store membrane potential
+v = dfx.fem.Function(V)
+v.name = "v"
+
+for i in TAGS:
+
+    V_i = V.clone()
+
+    V_dict[i]  = V_i
+    u_dict[i]  = ufl.TrialFunction(V_i)
+    v_dict[i]  =  ufl.TestFunction(V_i)
+    uh_dict[i] =  dfx.fem.Function(V_i)
+    
+    # v_ij con i < j to avoid repetions
+    for j in TAGS:
+        if i < j:
+            # Membrane potential and forcing term function
+            vij_dict[(i,j)] = dfx.fem.Function(V) 
+            fg_dict[(i,j)]  = dfx.fem.Function(V)
+        
+# init vij using initial membrane potential        
+for i in TAGS:    
+
+    # interpolate v_init in intra_extra, intra_intra is 0 by default
+    if i < ECS_TAG:    
+        vij_dict[(i,ECS_TAG)].interpolate(v_init)    
+        # v.x.array[:] += vij_dict[(i,ECS_TAG)].x.array[:] 
+
+    elif i > ECS_TAG:
+        vij_dict[(ECS_TAG,i)].interpolate(v_init)    
+    
+# save membrane potential for visualization (valid only for extra-intra)
+v.x.array[:] = vij_dict[(TAGS[0],TAGS[1])].x.array[:] 
+
+##### Restrictions #####
+restriction = []
+
+for i in TAGS:
+
+    V_i = V_dict[i]
+
+    # Get indices of the cells of the intra- and extracellular subdomains
+    cells_Omega_i = subdomains.indices[subdomains.values == i]
+
+    # Get dofs of the intra- and extracellular subdomains
+    dofs_Vi_Omega_i = dfx.fem.locate_dofs_topological(V_i, subdomains.dim, cells_Omega_i)
+    
+    # Define the restrictions of the subdomains
+    restriction_Vi_Omega_i = multiphenicsx.fem.DofMapRestriction(V_i.dofmap, dofs_Vi_Omega_i)
+
+    restriction.append(restriction_Vi_Omega_i)
+
+# timers
+if comm.rank == 0: print(f"Creating FEM spaces:    {time.perf_counter() - t1:.2f} seconds")
+t1 = time.perf_counter()
+setup_time = t1 - start_time
+
+# set ionic models
+ionic_models = dict()
+
+for i in TAGS:        
+    for j in TAGS:
+
+        if i < j:        
+            if i == ECS_TAG or j == ECS_TAG:
+                ionic_models[(i,j)] = ionic_model_factory(params, intra_intra=False)
+            else:
+                ionic_models[(i,j)] = ionic_model_factory(params, intra_intra=True, V=V)
+        
+#------------------------------------#
+#        VARIATIONAL PROBLEM         #
+#------------------------------------#
+
+# bilinear form
+a = []
+
+# assemble block form
+for i in TAGS:
+
+    a_i = []
+
+    # membranes tags for cell tag i 
+    membrane_i = membrane_tags[i]
+
+    if i == ECS_TAG:
+        sigma = sigma_e # extra-cellular 
+
+    else:
+        sigma = sigma_i # intra-cellular         
+
+    v_i = v_dict[i]
+    
+    for j in TAGS:
+        
+        u_j  = u_dict[j]
+
+        membrane_ij = tuple(common_elements(membrane_i,membrane_tags[j]))   
+
+        # if cells i and j have a membrane in common
+        if len(membrane_ij) > 0:                 
+
+            if i == j:                                
+                a_ij = tau * inner(sigma * grad(u_j), grad(v_i)) * dx(i) + inner(u_j('-'), v_i('-')) * dS(membrane_ij)
+            else:
+                a_ij = - inner(u_j('+'), v_i('-')) * dS(membrane_ij)            
+        else:
+            a_ij = None
+
+        a_i.append(a_ij)   
+
+    a.append(a_i)
+
+# Convert form to dolfinx form
+a = dfx.fem.form(a, jit_options=jit_parameters)
+
+# timers
+if comm.rank == 0: print(f"Creating bilinear form: {time.perf_counter() - t1:.2f} seconds")
+t1 = time.perf_counter() 
+
+# #---------------------------#
+# #      MATRIX ASSEMBLY      #
+# #---------------------------#
+
+# Assemble the block linear system matrix
+A = multiphenicsx.fem.petsc.assemble_matrix_block(a, restriction=(restriction, restriction))
+A.assemble()
+assemble_time += time.perf_counter() - t1 # Add time lapsed to total assembly time
+
+if comm.rank == 0: print(f"Assembling matrix A:    {time.perf_counter() - t1:.2f} seconds")
+
+# Save A
+# dump(A, 'output/A_robin.mat')
+# Plot sparsity pattern 
+# plot_sparsity_pattern(A)
+
+#---------------------------------#
+#        CREATE NULLSPACE         #
+#---------------------------------#
+
+# Create the PETSc nullspace vector and check that it is a valid nullspace of A
+nullspace = PETSc.NullSpace().create(constant=True,comm=comm)
+assert nullspace.test(A)
+# For convenience, we explicitly inform PETSc that A is symmetric, so that it automatically
+# sets the nullspace of A^T too (see the documentation of MatSetNullSpace).
+# Symmetry checked also by direct inspection through the plot_sparsity_pattern() function
+A.setOption(PETSc.Mat.Option.SYMMETRIC, True)
+A.setOption(PETSc.Mat.Option.SYMMETRY_ETERNAL, True)
+# Set the nullspace
+if params["ksp_type"] == "cg":
+    A.setNullSpace(nullspace)
+    A.setNearNullSpace(nullspace)
+else: # direct solver
+    A.setNullSpace(nullspace)
+
+#---------------------------------#
+#      CONFIGURE SOLVER           #
+#---------------------------------#
+
+# Configure solver
+ksp = PETSc.KSP().create(comm)
+ksp.setOperators(A)
+
+# Set solver
+ksp.setType(params["ksp_type"])
+ksp.getPC().setType(params["pc_type"])
+if params['pc_type'] == "lu":
+    ksp.getPC().setFactorSolverType("mumps")
+opts = PETSc.Options()
+
+if params["verbose"]:
+    opts.setValue('ksp_view', None)
+    opts.setValue('ksp_monitor_true_residual', None)
+
+# for titerastive solvers set tolerance 
+if params['pc_type'] != "lu" and params['ksp_type'] != "preonly":    
+    opts.setValue('ksp_rtol', params["ksp_rtol"])
+    opts.setValue('ksp_converged_reason', None)
+
+if params['pc_type'] == "hypre" and mesh.geometry.dim == 3:
+    opts.setValue('pc_hypre_boomeramg_strong_threshold', 0.7)
+
+ksp.setFromOptions()
+
+# intial time
+t = 0.0
+
+# Create output files
+if params["save_output"]:
+
+    # rename solutions
+    for i in TAGS:        
+        uh_dict[i].name  = "u_" + str(i)
+    
+    # potentials xdmf
+    out_sol = dfx.io.XDMFFile(comm, "output/solution.xdmf", "w")
+    out_sol.write_mesh(mesh)            
+        
+    # memebrane potential xdmf
+    out_v = dfx.io.XDMFFile(comm, "output/v.xdmf" , "w")
+    out_v.write_mesh(mesh)
+    out_v.write_function(v, t)
+
+    # save subdomain data, needed for parallel visualizaiton
+    with dfx.io.XDMFFile(comm, "output/tags.xdmf", "w") as out_tags:                
+        out_tags.write_mesh(mesh)            
+        out_tags.write_meshtags(subdomains, mesh.geometry)
+        out_tags.write_meshtags(boundaries, mesh.geometry)        
+        out_tags.close()
+
+#---------------------------------#
+#        SOLUTION TIMELOOP        #
+#---------------------------------#
+
+# init auxiliary data structures
+ksp_iterations = []
+I_ion = dict()
+
+if comm.rank == 0: print("\n#-----------SOLVE----------#")    
+
+for time_step in range(params["time_steps"]):
+
+    if comm.rank == 0: update_status(f'Time stepping: {int(100*time_step/params["time_steps"])}%')        
+
+    # init data structure for linear form
+    L_list = []
+
+    # Increment time
+    t += float(dt)
+
+    # Update and assemble vector that is the RHS of the linear system
+    t1 = time.perf_counter() # Timestamp for assembly time-lapse      
+    
+    for i in TAGS:
+
+        membrane_i = membrane_tags[i]
+        
+        v_i = v_dict[i]
+
+        L_i = 0    
+
+        for j in TAGS:                        
+            
+            if i != j:
+            
+                membrane_ij = tuple(common_elements(membrane_i,membrane_tags[j]))   
+                
+                if i < j:
+                    ij_tuple = (i,j)                                        
+                    L_coeff  = 1
+                    with vij_dict[ij_tuple].vector.localForm() as v_local:
+
+                        t_ODE = time.perf_counter()
+                        
+                        I_ion[ij_tuple] = ionic_models[ij_tuple]._eval(v_local[:])             
+
+                        ODEs_time += time.perf_counter() - t_ODE 
+                else:
+                    ij_tuple = (j,i)
+                    L_coeff  = -1                    
+                    
+                with fg_dict[ij_tuple].vector.localForm() as fg_local, vij_dict[ij_tuple].vector.localForm() as v_local:
+
+                    fg_local[:] = v_local[:] - tau * I_ion[ij_tuple]
+
+                L_i += L_coeff * inner(fg_dict[ij_tuple], v_i('+')) * dS(membrane_ij)
+                                
+        L_list.append(L_i)
+
+    t_test = time.perf_counter()
+    
+    # create some data structures
+    if time_step == 0: 
+
+        # Convert form to dolfinx form                    
+        L = dfx.fem.form(L_list, jit_options=jit_parameters) 
+
+        # Create right-hand side and solution vectors        
+        b       = multiphenicsx.fem.petsc.create_vector_block(L, restriction=restriction)
+        sol_vec = multiphenicsx.fem.petsc.create_vector_block(L, restriction=restriction)                
+
+    
+    # Clear RHS vector to avoid accumulation and assemble RHS
+    b.array[:] = 0
+    b.ghostUpdate(addv=PETSc.InsertMode.INSERT, mode=PETSc.ScatterMode.FORWARD)
+    multiphenicsx.fem.petsc.assemble_vector_block(b, L, a, restriction=restriction) # Assemble RHS vector        
+        
+    # dump(b, 'output/bvec')
+        
+    # Neumann BC
+    if time_step == 0:
+        
+        # Create solution vector
+        sol_vec = multiphenicsx.fem.petsc.create_vector_block(L, restriction=restriction)        
+
+    # if the timestep is not zero, b changes anyway and the nullspace must be removed
+    nullspace.remove(b)
+    
+    assemble_time += time.perf_counter() - t1 # Add time lapsed to total assembly time
+    
+    # Solve the system
+    t1 = time.perf_counter() # Timestamp for solver time-lapse
+    ksp.solve(b, sol_vec)
+
+    # store iterisons 
+    ksp_iterations.append(ksp.getIterationNumber())
+
+    # Update ghost values
+    sol_vec.ghostUpdate(addv=PETSc.InsertMode.INSERT, mode=PETSc.ScatterMode.FORWARD)
+    
+    # Extract sub-components of solution
+    dofmap_list = (N_TAGS) * [V.dofmap]
+    with multiphenicsx.fem.petsc.BlockVecSubVectorWrapper(sol_vec, dofmap_list, restriction) as uij_wrapper:
+        for ui_ue_wrapper_local, component in zip(uij_wrapper, tuple(uh_dict.values())): 
+            with component.vector.localForm() as component_local:
+                component_local[:] = ui_ue_wrapper_local
+
+    for i in TAGS:
+        for j in TAGS:
+            if i < j:                
+                vij_dict[(i,j)].x.array[:] = uh_dict[i].x.array - uh_dict[j].x.array
+    
+    # fill v for visualization
+    v.x.array[:] = uh_dict[ECS_TAG].x.array
+
+    for i in TAGS:
+        if i != ECS_TAG:
+            v.x.array[:] -= uh_dict[i].x.array
+
+
+    solve_time += time.perf_counter() - t1 # Add time lapsed to total solver time
+
+    # save xdmf output
+    if params["save_output"] and time_step % params["save_interval"] == 0:               
+        for i in TAGS:
+            out_sol.write_function(uh_dict[i], t)        
+
+        out_v.write_function(v, t)
+
+
+if comm.rank == 0: update_status(f'Time stepping: 100%')        
+
+#------------------------------#
+#         POST PROCESS         #
+#------------------------------#
+# Sum local assembly and solve times to get global values
+max_local_assemble_time = comm.allreduce(assemble_time, op=MPI.MAX) # Global assembly time
+max_local_solve_time    = comm.allreduce(solve_time   , op=MPI.MAX) # Global solve time
+max_local_ODE_time      = comm.allreduce(ODEs_time    , op=MPI.MAX) # Global ODEs time
+max_local_setup_time    = comm.allreduce(setup_time   , op=MPI.MAX) # Global setup time
+total_time = max_local_assemble_time + max_local_solve_time + max_local_ODE_time + max_local_setup_time
+
+# Print stuff
+if comm.rank == 0: 
+    print("\n\n#-----------INFO-----------#")
+    print("MPI size     =", comm.size)        
+    print("N_TAGS       =", N_TAGS   )
+    print("dt           =", dt       )
+    print("time steps   =", params["time_steps"])
+    print("T            =", dt * params["time_steps"])
+    print("P (FE order) =", params["P"])
+    print("ksp_type     =", params["ksp_type"])
+    print("pc_type      =", params["pc_type"] )
+    print("Global #DoFs =", b.getSize())
+    print("Average KSP iterations =", sum(ksp_iterations)/len(ksp_iterations))
+    
+    if isinstance(params["ionic_model"], dict):
+        print("Ionic models:")
+        for key, value in params["ionic_model"].items():
+            print(f"  {key}: {value}")
+    else:
+        print("Ionic model:", params['ionic_model'])        
+
+
+    print("\n#-------TIME ELAPSED-------#")
+    print(f"Setup time:       {max_local_setup_time:.3f} seconds")
+    print(f"Assembly time:    {max_local_assemble_time:.3f} seconds")
+    print(f"Solve time:       {max_local_solve_time:.3f} seconds")
+    print(f"Ionic model time: {max_local_ODE_time:.3f} seconds")
+    print(f"Total time:       {total_time:.3f} seconds")    
+    
+
+if params["save_output"]:    
+
+    out_sol.close()
+    out_v.close()
+
+    if comm.rank == 0: 
+        print("\nSolution saved in output folder")    
         print(f"Total script time (with output): {time.perf_counter() - start_time:.3f} seconds\n")